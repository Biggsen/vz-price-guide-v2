<script setup>
import { useFirestore, useCollection } from 'vuefire'
import { query, collection, orderBy } from 'firebase/firestore'
import { computed, ref, watch, onMounted } from 'vue'
import { useCurrentUser } from 'vuefire'
import { useRoute, useRouter } from 'vue-router'
import ItemTable from '../components/ItemTable.vue'
import { categories, enabledCategories, versions } from '../constants.js'
import { useAdmin } from '../utils/admin.js'
import { getEffectivePrice } from '../utils/pricing.js'
import {
	RocketLaunchIcon,
	EyeIcon,
	EyeSlashIcon,
	ArrowPathIcon,
	Cog6ToothIcon
} from '@heroicons/vue/24/outline'
import { Cog6ToothIcon as Cog6ToothIconSolid, UsersIcon } from '@heroicons/vue/16/solid'

const db = useFirestore()
const route = useRoute()
const router = useRouter()
const { user, canEditItems } = useAdmin()

// Define which versions are currently available for regular users
const baseEnabledVersions = ['1.16', '1.17', '1.18', '1.19', '1.20']

// Ensure versions array is available as fallback
const fallbackVersions = ['1.16', '1.17', '1.18', '1.19', '1.20', '1.21']

// Computed property for enabled versions based on user type
const enabledVersions = computed(() => {
	try {
		// Admin users can access all versions (but only if admin status is fully loaded)
		if (user.value?.email && canEditItems.value === true) {
			return [...(versions || fallbackVersions)] // Return a copy to avoid mutations
		}
		// Regular users only get base enabled versions
		return [...baseEnabledVersions] // Return a copy to avoid mutations
	} catch (error) {
		// Fallback to base enabled versions if anything goes wrong
		console.warn('Error in enabledVersions computed:', error)
		return [...baseEnabledVersions]
	}
})

const allItemsQuery = query(
	collection(db, 'items'),
	orderBy('category', 'asc'),
	orderBy('subcategory', 'asc'),
	orderBy('name', 'asc')
)
const allItemsCollection = useCollection(allItemsQuery)

// Info alert state
const showAlert = ref(true)

function dismissAlert() {
	showAlert.value = false
	localStorage.setItem('userAccountsAlertDismissed', 'true')
}

// Version filtering state
const selectedVersion = ref(baseEnabledVersions[baseEnabledVersions.length - 1]) // Default to latest base enabled version

// Helper function to compare version strings (e.g., "1.16" vs "1.17")
function isVersionLessOrEqual(itemVersion, targetVersion) {
	if (!itemVersion || !targetVersion) return false

	const [itemMajor, itemMinor] = itemVersion.split('.').map(Number)
	const [targetMajor, targetMinor] = targetVersion.split('.').map(Number)

	if (itemMajor < targetMajor) return true
	if (itemMajor > targetMajor) return false
	return itemMinor <= targetMinor
}

// Helper function to check if item should be shown for selected version
function shouldShowItemForVersion(item, selectedVersion) {
	// Item must have a version and be <= selected version
	if (!item.version || !isVersionLessOrEqual(item.version, selectedVersion)) {
		return false
	}

	// If item has version_removed and it's <= selected version, don't show it
	if (item.version_removed && isVersionLessOrEqual(item.version_removed, selectedVersion)) {
		return false
	}

	return true
}

// Helper function to check if item should be hidden when using diamond currency
function shouldHideInDiamondCurrency(item) {
	if (currencyType.value !== 'diamond') {
		return false
	}

	// Hide diamond-related items when using diamond currency
	const diamondItems = ['diamond', 'diamond_block', 'diamond_ore', 'deepslate_diamond_ore']

	return diamondItems.includes(item.material_id)
}

const groupedItems = computed(() => {
	if (!allItemsCollection.value) return {}
	return allItemsCollection.value.reduce((acc, item) => {
		// Skip items without images for non-admin users
		if (!user.value?.email && (!item.image || item.image.trim() === '')) return acc
		// Skip items not available in selected version
		if (!shouldShowItemForVersion(item, selectedVersion.value)) return acc
		// Skip zero-priced items unless admin has enabled showing them
		const effectivePrice = getEffectivePrice(item, selectedVersion.value.replace('.', '_'))
		if (!showZeroPricedItems.value && (!effectivePrice || effectivePrice === 0)) return acc
		// Skip diamond items when using diamond currency
		if (shouldHideInDiamondCurrency(item)) return acc

		if (!acc[item.category]) acc[item.category] = []
		acc[item.category].push(item)
		return acc
	}, {})
})

const uncategorizedItemsByVersion = computed(() => {
	if (!allItemsCollection.value) return {}

	const uncatByVersion = {}

	allItemsCollection.value.forEach((item) => {
		const isUncat = !item.category || !categories.includes(item.category)
		const hasImage = item.image && item.image.trim() !== ''
		const isAvailableInVersion = shouldShowItemForVersion(item, selectedVersion.value)
		const effectivePrice = getEffectivePrice(item, selectedVersion.value.replace('.', '_'))
		const hasValidPrice = showZeroPricedItems.value || (effectivePrice && effectivePrice !== 0)

		if (
			isUncat &&
			(user.value?.email || hasImage) &&
			isAvailableInVersion &&
			hasValidPrice &&
			item.version &&
			!shouldHideInDiamondCurrency(item)
		) {
			if (!uncatByVersion[item.version]) {
				uncatByVersion[item.version] = []
			}
			uncatByVersion[item.version].push(item)
		}
	})

	return uncatByVersion
})

// Get all uncategorized items as a flat array (for backwards compatibility)
const uncategorizedItems = computed(() => {
	const allUncategorized = []
	Object.values(uncategorizedItemsByVersion.value).forEach((versionItems) => {
		allUncategorized.push(...versionItems)
	})
	return allUncategorized
})

const searchQuery = ref('')

// Make economyConfig reactive with localStorage persistence
const priceMultiplier = ref(1)
const sellMargin = ref(0.3)
const showEconomySettings = ref(false)
const roundToWhole = ref(false)
const viewMode = ref('categories') // 'categories' or 'list'
const layout = ref('comfortable') // 'comfortable' or 'condensed'

// Currency configuration
const currencyType = ref('money') // 'money' or 'diamond'
const diamondConversionRatio = ref(32)

// Table display options
const hideSellColumns = ref(false)

// Admin-only option to show zero-priced items
const showZeroPricedItems = ref(false)

// Computed property for percentage display (30 instead of 0.3)
const sellMarginPercentage = computed({
	get: () => Math.round(sellMargin.value * 100),
	set: (value) => {
		sellMargin.value = value / 100
	}
})

const economyConfig = computed(() => ({
	priceMultiplier: priceMultiplier.value,
	sellMargin: sellMargin.value,
	roundToWhole: roundToWhole.value,
	version: selectedVersion.value,
	currencyType: currencyType.value,
	diamondConversionRatio: diamondConversionRatio.value,
	hideSellColumns: hideSellColumns.value
}))

// Load config from localStorage
function loadEconomyConfig() {
	const savedPriceMultiplier = localStorage.getItem('priceMultiplier')
	const savedSellMargin = localStorage.getItem('sellMargin')
	const savedShowEconomySettings = localStorage.getItem('showEconomySettings')
	const savedRoundToWhole = localStorage.getItem('roundToWhole')
	const savedViewMode = localStorage.getItem('viewMode')
	const savedLayout = localStorage.getItem('layout')
	const savedSelectedVersion = localStorage.getItem('selectedVersion')
	const savedShowZeroPricedItems = localStorage.getItem('showZeroPricedItems')
	const savedCurrencyType = localStorage.getItem('currencyType')
	const savedDiamondConversionRatio = localStorage.getItem('diamondConversionRatio')
	const savedHideSellColumns = localStorage.getItem('hideSellColumns')

	if (savedPriceMultiplier !== null) {
		priceMultiplier.value = parseFloat(savedPriceMultiplier)
	}
	if (savedSellMargin !== null) {
		sellMargin.value = parseFloat(savedSellMargin)
	}
	if (savedShowEconomySettings !== null) {
		showEconomySettings.value = savedShowEconomySettings === 'true'
	}
	if (savedRoundToWhole !== null) {
		roundToWhole.value = savedRoundToWhole === 'true'
	}
	if (savedCurrencyType !== null) {
		currencyType.value = savedCurrencyType
	}
	if (savedDiamondConversionRatio !== null) {
		diamondConversionRatio.value = parseFloat(savedDiamondConversionRatio)
	}
	if (savedHideSellColumns !== null) {
		hideSellColumns.value = savedHideSellColumns === 'true'
	} else {
		// Default to false (show sell prices) for new users
		hideSellColumns.value = false
	}
	if (savedViewMode !== null) {
		viewMode.value = savedViewMode
	}
	if (savedLayout !== null) {
		layout.value = savedLayout
	}
	if (savedSelectedVersion !== null) {
		selectedVersion.value = savedSelectedVersion
	}
	if (savedShowZeroPricedItems !== null) {
		showZeroPricedItems.value = savedShowZeroPricedItems === 'true'
	}
}

// Save config to localStorage
function saveEconomyConfig() {
	localStorage.setItem('priceMultiplier', priceMultiplier.value.toString())
	localStorage.setItem('sellMargin', sellMargin.value.toString())
	localStorage.setItem('showEconomySettings', showEconomySettings.value.toString())
	localStorage.setItem('roundToWhole', roundToWhole.value.toString())
	localStorage.setItem('viewMode', viewMode.value)
	localStorage.setItem('layout', layout.value)
	localStorage.setItem('selectedVersion', selectedVersion.value)
	localStorage.setItem('showZeroPricedItems', showZeroPricedItems.value.toString())
	localStorage.setItem('currencyType', currencyType.value)
	localStorage.setItem('diamondConversionRatio', diamondConversionRatio.value.toString())
	localStorage.setItem('hideSellColumns', hideSellColumns.value.toString())
}

// Watch for changes and save to localStorage
watch(
	[
		priceMultiplier,
		sellMargin,
		showEconomySettings,
		roundToWhole,
		viewMode,
		layout,
		selectedVersion,
		showZeroPricedItems,
		currencyType,
		diamondConversionRatio,
		hideSellColumns
	],
	() => {
		saveEconomyConfig()
	},
	{ deep: true }
)

// Reset to defaults
function resetEconomyConfig() {
	priceMultiplier.value = 1
	sellMargin.value = 0.3
	roundToWhole.value = false
	currencyType.value = 'money'
	diamondConversionRatio.value = 32
	hideSellColumns.value = false
}

function toggleEconomySettings() {
	showEconomySettings.value = !showEconomySettings.value
}

const filteredGroupedItems = computed(() => {
	if (!allItemsCollection.value) return {}
	const query = searchQuery.value.trim().toLowerCase()
	return enabledCategories.reduce((acc, cat) => {
		const items = groupedItems.value[cat] || []
		acc[cat] = query
			? items.filter((item) => {
					if (!item.name) return false
					const itemName = item.name.toLowerCase()

					// Split search query by commas and/or spaces, then trim and filter out empty strings
					const searchTerms = query
						.split(/[,\s]+/)
						.map((term) => term.trim())
						.filter((term) => term.length > 0)

					// If no valid search terms, return all items
					if (searchTerms.length === 0) return true

					// Check if item name contains any of the search terms (OR logic)
					return searchTerms.some((term) => itemName.includes(term))
			  })
			: items
		return acc
	}, {})
})

const filteredUncategorizedItemsByVersion = computed(() => {
	if (!allItemsCollection.value) return {}
	const query = searchQuery.value.trim().toLowerCase()
	const result = {}

	Object.entries(uncategorizedItemsByVersion.value).forEach(([version, items]) => {
		result[version] = query
			? items.filter((item) => {
					if (!item.name) return false
					const itemName = item.name.toLowerCase()

					// Split search query by commas and/or spaces, then trim and filter out empty strings
					const searchTerms = query
						.split(/[,\s]+/)
						.map((term) => term.trim())
						.filter((term) => term.length > 0)

					// If no valid search terms, return all items
					if (searchTerms.length === 0) return true

					// Check if item name contains any of the search terms (OR logic)
					return searchTerms.some((term) => itemName.includes(term))
			  })
			: items
	})

	return result
})

// Get sorted versions for uncategorized items display
const uncategorizedVersions = computed(() => {
	return Object.keys(uncategorizedItemsByVersion.value).sort((a, b) => {
		const [aMajor, aMinor] = a.split('.').map(Number)
		const [bMajor, bMinor] = b.split('.').map(Number)

		if (aMajor !== bMajor) return aMajor - bMajor
		return aMinor - bMinor
	})
})

const filteredUncategorizedItems = computed(() => {
	if (!allItemsCollection.value) return []
	const query = searchQuery.value.trim().toLowerCase()
	const items = uncategorizedItems.value
	return query
		? items.filter((item) => {
				if (!item.name) return false
				const itemName = item.name.toLowerCase()

				// Split search query by commas and/or spaces, then trim and filter out empty strings
				const searchTerms = query
					.split(/[,\s]+/)
					.map((term) => term.trim())
					.filter((term) => term.length > 0)

				// If no valid search terms, return all items
				if (searchTerms.length === 0) return true

				// Check if item name contains any of the search terms (OR logic)
				return searchTerms.some((term) => itemName.includes(term))
		  })
		: items
})

// Flat list view combining all visible items
const allVisibleItems = computed(() => {
	if (!allItemsCollection.value) return []
	let items = []

	// Add items from visible categories
	for (const cat of visibleCategories.value) {
		const categoryItems = filteredGroupedItems.value[cat] || []
		items.push(...categoryItems)
	}

	// Add uncategorized items if shown AND user is admin
	if (showUncategorised.value && user.value?.email) {
		// Add all uncategorized items from all versions
		Object.values(filteredUncategorizedItemsByVersion.value).forEach((versionItems) => {
			items.push(...versionItems)
		})
	}

	// Sort alphabetically by name
	return items.sort((a, b) => {
		const nameA = a.name?.toLowerCase() || ''
		const nameB = b.name?.toLowerCase() || ''
		return nameA.localeCompare(nameB)
	})
})

const visibleCategories = ref([...enabledCategories])
const showUncategorised = ref(true)
const showCategoryFilters = ref(false) // Hidden by default on mobile

// Computed property to show category filters on desktop
const shouldShowCategoryFilters = computed(() => {
	return showCategoryFilters.value || window.innerWidth >= 640
})

// Version filter functions
function selectVersion(version) {
	// Only allow selecting enabled versions
	if (enabledVersions.value.includes(version)) {
		selectedVersion.value = version
	}
}

// Initialize from URL query parameters
function initializeFromQuery() {
	const catParam = route.query.cat
	const uncatParam = route.query.uncat
	const versionParam = route.query.version

	if (catParam !== undefined) {
		if (catParam === '') {
			// Empty cat param means no categories selected
			visibleCategories.value = []
		} else {
			const selectedCategories = catParam
				.split(',')
				.map((c) => c.trim())
				.filter((c) => enabledCategories.includes(c))
			if (selectedCategories.length > 0) {
				visibleCategories.value = selectedCategories
			}
		}
	}

	// Only process uncat param for admin users
	if (uncatParam !== undefined && user.value?.email) {
		showUncategorised.value = uncatParam === 'true' || uncatParam === '1'
	}

	if (versionParam && enabledVersions.value.includes(versionParam)) {
		selectedVersion.value = versionParam
	}
}

// Update URL query parameters
function updateQuery() {
	const query = {}

	// Always add cat param except when all categories are selected
	if (visibleCategories.value.length === enabledCategories.length) {
		// All categories selected - don't add cat param
	} else {
		// Some or no categories selected - add cat param (empty string if none selected)
		query.cat = visibleCategories.value.join(',')
	}

	// Always add uncat param for admin users to ensure filter state is preserved
	if (user.value?.email) {
		query.uncat = showUncategorised.value ? 'true' : 'false'
	}

	// Only add version param if not the default version (latest enabled)
	if (selectedVersion.value !== enabledVersions.value[enabledVersions.value.length - 1]) {
		query.version = selectedVersion.value
	}

	// Update URL without triggering navigation
	router.replace({ query })
}

// Watch for changes and update URL
watch(
	[visibleCategories, showUncategorised, selectedVersion],
	() => {
		updateQuery()
	},
	{ deep: true }
)

// Hide Uncategorised by default for not logged in users
watch(
	user,
	(val) => {
		if (!val?.email) {
			showUncategorised.value = false
		} else {
			showUncategorised.value = true
			// Re-initialize from query when user logs in, in case there's an uncat param
			const uncatParam = route.query.uncat
			if (uncatParam !== undefined) {
				showUncategorised.value = uncatParam === 'true' || uncatParam === '1'
			}
		}
	},
	{ immediate: true }
)

// Initialize from query on mount
onMounted(() => {
	initializeFromQuery()

	// Check if alert was previously dismissed
	const dismissed = localStorage.getItem('userAccountsAlertDismissed')
	if (dismissed === 'true') {
		showAlert.value = false
	}

	// Initialize economy config from localStorage
	loadEconomyConfig()
})

const allVisible = computed(() => visibleCategories.value.length === enabledCategories.length)

function toggleCategory(cat) {
	const idx = visibleCategories.value.indexOf(cat)
	if (idx !== -1) {
		visibleCategories.value.splice(idx, 1)
	} else {
		visibleCategories.value.push(cat)
	}
}
function toggleUncategorised() {
	showUncategorised.value = !showUncategorised.value
}

function toggleCategoryFilters() {
	showCategoryFilters.value = !showCategoryFilters.value
}

function showAllCategories() {
	visibleCategories.value = [...enabledCategories]
	showUncategorised.value = true
}
function hideAllCategories() {
	visibleCategories.value = []
	showUncategorised.value = false
}

function toggleAllCategories() {
	if (allVisible.value && showUncategorised.value) {
		hideAllCategories()
	} else {
		showAllCategories()
	}
}
function resetCategories() {
	visibleCategories.value = [...enabledCategories]
	showUncategorised.value = true
	searchQuery.value = ''
}

// Watch for user changes and update selected version if needed
watch(
	[user, canEditItems],
	() => {
		// Ensure enabledVersions has a valid value
		const currentEnabledVersions = enabledVersions.value || baseEnabledVersions

		// If selected version is no longer available for current user, reset to latest enabled
		if (!currentEnabledVersions.includes(selectedVersion.value)) {
			selectedVersion.value = currentEnabledVersions[currentEnabledVersions.length - 1]
		}
	},
	{ immediate: false } // Don't run immediately to avoid issues during initialization
)
</script>

<template>
	<!-- Dismissible Info Alert -->
	<div
		v-if="showAlert"
		class="bg-norway bg-opacity-20 border-l-4 border-laurel text-heavy-metal p-2 sm:p-4 relative mb-4">
		<div class="flex items-center justify-between">
			<div class="flex items-center">
				<RocketLaunchIcon class="w-7 h-7 sm:w-8 sm:h-8 mr-2 min-w-[2rem]" />
				<span class="text-sm sm:text-base">
					<UsersIcon class="w-4 h-4 inline" />
					User accounts are now live! You can register, sign in, and manage your profile.
					Plus, you can now submit suggestions and feedback for the site using the new
					Suggestions feature. Check
					<router-link to="/updates" class="underline hover:text-gray-asparagus">
						<span>Updates</span>
					</router-link>
					for more details.
				</span>
			</div>
			<button
				@click="dismissAlert"
				class="text-gray-asparagus hover:text-heavy-metal ml-2 sm:ml-4 p-1"
				aria-label="Dismiss alert">
				<svg class="w-4 h-4 sm:w-5 sm:h-5" fill="currentColor" viewBox="0 0 20 20">
					<path
						fill-rule="evenodd"
						d="M4.293 4.293a1 1 0 011.414 0L10 8.586l4.293-4.293a1 1 0 111.414 1.414L11.414 10l4.293 4.293a1 1 0 01-1.414 1.414L10 11.414l-4.293 4.293a1 1 0 01-1.414-1.414L8.586 10 4.293 5.707a1 1 0 010-1.414z"
						clip-rule="evenodd"></path>
				</svg>
			</button>
		</div>
	</div>

	<div class="px-2">
		<div class="my-4 flex flex-row gap-2">
			<div class="flex-1 sm:max-w-md">
				<input
					type="text"
					v-model="searchQuery"
					placeholder="Search for items..."
					class="border-2 border-gray-asparagus rounded px-3 py-2 w-full mb-1 h-10" />
				<p class="text-xs text-gray-500 mb-2 sm:mb-0 hidden sm:block">
					Tip: Use commas or spaces to search for multiple items
				</p>
			</div>
			<div class="flex gap-2 sm:gap-0 sm:ml-2">
				<button
					@click="resetCategories"
					class="bg-laurel text-white border-2 border-gray-asparagus rounded px-3 py-2 transition flex-1 sm:flex-none sm:whitespace-nowrap sm:mr-2 h-10 flex items-center justify-center gap-1">
					<ArrowPathIcon class="w-4 h-4" />
					<span class="hidden sm:inline">Reset</span>
				</button>
			</div>
		</div>

		<!-- Hide Category Filters Toggle (Mobile Only) -->
		<div class="sm:hidden mb-4">
			<button
				@click="toggleCategoryFilters"
				class="text-gray-asparagus hover:text-heavy-metal underline text-sm flex items-center gap-1">
				<EyeSlashIcon v-if="showCategoryFilters" class="w-4 h-4" />
				<EyeIcon v-else class="w-4 h-4" />
				{{ showCategoryFilters ? 'Hide category filters' : 'Show category filters' }}
			</button>
		</div>

		<div v-show="shouldShowCategoryFilters" class="flex flex-wrap gap-2 mb-4 justify-start">
			<button
				v-for="cat in enabledCategories"
				:key="cat"
				@click="toggleCategory(cat)"
				:class="[
					visibleCategories.includes(cat)
						? 'bg-gray-asparagus text-white'
						: 'bg-norway text-heavy-metal',
					'border border-gray-asparagus rounded px-2 py-1 sm:px-3 sm:py-2 transition text-xs sm:text-sm',
					!filteredGroupedItems[cat] || filteredGroupedItems[cat].length === 0
						? 'bg-gray-300 text-gray-500 cursor-not-allowed opacity-60'
						: ''
				]"
				:disabled="!filteredGroupedItems[cat] || filteredGroupedItems[cat].length === 0">
				{{ cat.charAt(0).toUpperCase() + cat.slice(1) }} ({{
					filteredGroupedItems[cat]?.length || 0
				}})
			</button>
			<button
				v-if="user?.email"
				@click="toggleUncategorised"
				:class="[
					showUncategorised
						? 'bg-gray-asparagus text-white'
						: 'bg-norway text-heavy-metal',
					'border border-gray-asparagus rounded px-2 py-1 sm:px-3 sm:py-2 transition text-xs sm:text-sm',
					filteredUncategorizedItems.length === 0
						? 'bg-gray-300 text-gray-500 cursor-not-allowed opacity-60'
						: ''
				]"
				:disabled="filteredUncategorizedItems.length === 0">
				Uncategorised ({{ filteredUncategorizedItems.length }})
			</button>
		</div>

		<!-- Toggle All Categories Link (Inside category filters section) -->
		<div v-show="shouldShowCategoryFilters" class="mb-4">
			<button
				@click="toggleAllCategories"
				class="text-gray-asparagus hover:text-heavy-metal underline text-sm flex items-center gap-1">
				<EyeSlashIcon v-if="allVisible" class="w-4 h-4" />
				<EyeIcon v-else class="w-4 h-4" />
				{{ allVisible ? 'Unselect all categories' : 'Select all categories' }}
			</button>
		</div>

		<!-- Customisation Section -->
		<div class="mb-4">
			<button
				@click="toggleEconomySettings"
				class="text-gray-asparagus hover:text-heavy-metal underline text-sm flex items-center gap-1">
				<Cog6ToothIconSolid v-if="showEconomySettings" class="w-4 h-4" />
				<Cog6ToothIcon v-else class="w-4 h-4" />
				Settings
			</button>
		</div>

		<!-- Economy Configuration (Collapsible) -->
		<div
			v-if="showEconomySettings"
			class="bg-norway bg-opacity-20 border border-gray-300 rounded p-3 mb-4">
			<!-- Version Filters -->
			<div v-if="enabledVersions && enabledVersions.length > 0" class="mb-4">
				<span class="text-sm font-medium text-heavy-metal mb-2 block">
					Minecraft Version:
				</span>
				<!-- Mobile dropdown -->
				<select
					v-model="selectedVersion"
					class="sm:hidden w-full border-2 border-gray-asparagus rounded px-3 py-2 text-sm">
					<option
						v-for="version in versions"
						:key="version"
						:value="version"
						:disabled="!enabledVersions.includes(version)">
						{{ version
						}}{{ !enabledVersions.includes(version) ? ' (Coming Soon)' : '' }}
					</option>
				</select>
				<!-- Desktop pills -->
				<div
					class="hidden sm:inline-flex border-2 border-gray-asparagus rounded overflow-hidden">
					<button
						v-for="version in versions"
						:key="version"
						@click="selectVersion(version)"
						:disabled="!enabledVersions.includes(version)"
						:class="[
							selectedVersion === version
								? 'bg-gray-asparagus text-white'
								: enabledVersions.includes(version)
								? 'bg-norway text-heavy-metal hover:bg-gray-100'
								: 'bg-gray-200 text-gray-400 cursor-not-allowed',
							'px-3 py-1 text-sm font-medium transition border-r border-gray-asparagus last:border-r-0',
							!enabledVersions.includes(version) ? 'opacity-60' : ''
						]">
						{{ version }}
					</button>
				</div>
				<p class="text-xs text-gray-500 mt-1">
					<span v-if="user?.email && canEditItems">
						All versions available for admin users
					</span>
					<span v-else>Grayed out versions will be available soon</span>
				</p>
			</div>

<<<<<<< HEAD
			<!-- Customisation Section -->
			<div class="mb-4">
				<button
					@click="toggleEconomySettings"
					class="text-gray-asparagus hover:text-heavy-metal underline text-sm">
					{{ showEconomySettings ? 'Hide customisation' : 'Show customisation' }}
				</button>
			</div>

			<!-- Economy Configuration (Collapsible) -->
			<div
				v-if="showEconomySettings"
				class="bg-norway bg-opacity-20 border border-gray-300 rounded p-3 mb-4">
				<h4 class="text-base font-semibold text-heavy-metal mb-3">Prices</h4>

				<!-- Currency Type Toggle -->
				<div class="flex items-center gap-4 mb-3">
					<span class="text-sm font-medium text-heavy-metal">Currency:</span>
					<div class="inline-flex border-2 border-gray-asparagus rounded overflow-hidden">
						<button
							@click="currencyType = 'money'"
							:class="[
								currencyType === 'money'
									? 'bg-gray-asparagus text-white'
									: 'bg-norway text-heavy-metal hover:bg-gray-100',
								'px-3 py-1 text-sm font-medium transition border-r border-gray-asparagus last:border-r-0'
							]">
							Money
						</button>
						<button
							@click="currencyType = 'diamond'"
							:class="[
								currencyType === 'diamond'
									? 'bg-gray-asparagus text-white'
									: 'bg-norway text-heavy-metal hover:bg-gray-100',
								'px-3 py-1 text-sm font-medium transition border-r border-gray-asparagus last:border-r-0'
							]">
							Diamond
						</button>
					</div>

					<!-- Diamond Conversion Ratio (only show when diamond currency is selected) -->
					<div v-if="currencyType === 'diamond'" class="flex items-center gap-2">
						<label
							for="diamondConversionRatio"
							class="text-sm font-medium text-heavy-metal whitespace-nowrap">
							Ratio:
						</label>
						<input
							id="diamondConversionRatio"
							v-model.number="diamondConversionRatio"
							type="number"
							min="1"
							max="100"
							step="1"
							class="border-2 border-gray-asparagus rounded px-2 py-1 w-16 text-sm" />
						<span class="text-xs text-gray-600">money:diamond</span>
					</div>
				</div>

				<div class="flex flex-wrap items-center gap-4 mb-3">
					<!-- Price Multiplier -->
					<div class="flex items-center gap-2">
						<label
							for="priceMultiplier"
							class="text-sm font-medium text-heavy-metal whitespace-nowrap">
							Buy ×
						</label>
						<input
							id="priceMultiplier"
							v-model.number="priceMultiplier"
							type="number"
							min="0.1"
							max="10"
							step="0.1"
							class="border-2 border-gray-asparagus rounded px-2 py-1 w-16 text-sm" />
					</div>

					<!-- Sell Margin -->
					<div class="flex items-center gap-2">
						<label
							for="sellMargin"
							class="text-sm font-medium text-heavy-metal whitespace-nowrap">
							Sell %
						</label>
						<input
							id="sellMargin"
							v-model.number="sellMarginPercentage"
							type="number"
							min="1"
							max="100"
							step="1"
							class="border-2 border-gray-asparagus rounded px-2 py-1 w-16 text-sm" />
					</div>

					<!-- Reset Button -->
					<button
						@click="resetEconomyConfig"
						class="bg-laurel text-white border-2 border-gray-asparagus rounded px-2 py-1 text-sm transition hover:bg-opacity-90">
						Reset
					</button>
				</div>

				<!-- Round to Whole (separate line) -->
=======
			<span class="text-sm font-medium text-heavy-metal mb-2 block">Prices:</span>
			<div class="flex flex-wrap items-center gap-4 mb-3">
				<!-- Price Multiplier -->
>>>>>>> a09d51c7
				<div class="flex items-center gap-2">
					<label
						for="priceMultiplier"
						class="text-sm font-medium text-heavy-metal whitespace-nowrap">
						Buy ×
					</label>
					<input
						id="priceMultiplier"
						v-model.number="priceMultiplier"
						type="number"
						min="0.1"
						max="10"
						step="0.1"
						class="border-2 border-gray-asparagus rounded px-2 py-1 w-16 text-sm" />
				</div>

				<!-- Sell Margin -->
				<div class="flex items-center gap-2">
					<label
						for="sellMargin"
						class="text-sm font-medium text-heavy-metal whitespace-nowrap">
						Sell %
					</label>
					<input
						id="sellMargin"
						v-model.number="sellMarginPercentage"
						type="number"
						min="1"
						max="100"
						step="1"
						class="border-2 border-gray-asparagus rounded px-2 py-1 w-16 text-sm" />
				</div>
<<<<<<< HEAD

				<!-- Hide Sell Prices -->
				<div class="flex items-center gap-2 mt-2">
					<input
						id="hideSellColumns"
						v-model="hideSellColumns"
						type="checkbox"
						class="w-4 h-4" />
					<label for="hideSellColumns" class="text-sm text-heavy-metal">
						Hide sell prices
					</label>
				</div>
			</div>
=======
>>>>>>> a09d51c7

				<!-- Reset Button -->
				<button
					@click="resetEconomyConfig"
					class="bg-laurel text-white border-2 border-gray-asparagus rounded px-2 py-1 text-sm transition hover:bg-opacity-90">
					Reset
				</button>
			</div>

			<!-- Round to Whole (separate line) -->
			<div class="flex items-center gap-2">
				<input
					id="roundToWhole"
					v-model="roundToWhole"
					type="checkbox"
					class="checkbox-input" />
				<label for="roundToWhole" class="text-sm text-heavy-metal">Round to whole</label>
			</div>

			<!-- Show Zero Priced Items (admin only) -->
			<div v-if="canEditItems" class="flex items-center gap-2 mt-2">
				<input
					id="showZeroPricedItems"
					v-model="showZeroPricedItems"
					type="checkbox"
					class="checkbox-input" />
				<label for="showZeroPricedItems" class="text-sm text-heavy-metal">
					Show zero priced items
				</label>
			</div>
		</div>

		<div class="mb-4 text-sm text-gray-asparagus font-medium">
			Showing {{ allVisibleItems.length }} item{{ allVisibleItems.length === 1 ? '' : 's' }}
		</div>

		<!-- View Mode and Layout Toggle -->
		<div class="mb-4">
			<div class="flex flex-col gap-2 sm:flex-row sm:items-center sm:gap-8">
				<!-- View Mode -->
				<div class="flex items-center gap-2">
					<span class="text-sm font-medium text-heavy-metal">View as:</span>
					<div class="inline-flex border-2 border-gray-asparagus rounded overflow-hidden">
						<button
							@click="viewMode = 'categories'"
							:class="[
								viewMode === 'categories'
									? 'bg-gray-asparagus text-white'
									: 'bg-norway text-heavy-metal hover:bg-gray-100',
								'px-2 py-1 sm:px-3 text-xs sm:text-sm font-medium transition border-r border-gray-asparagus last:border-r-0'
							]">
							Categories
						</button>
						<button
							@click="viewMode = 'list'"
							:class="[
								viewMode === 'list'
									? 'bg-gray-asparagus text-white'
									: 'bg-norway text-heavy-metal hover:bg-gray-100',
								'px-2 py-1 sm:px-3 text-xs sm:text-sm font-medium transition'
							]">
							List
						</button>
					</div>
				</div>

				<!-- Layout -->
				<div class="flex items-center gap-2">
					<span class="text-sm font-medium text-heavy-metal">Layout:</span>
					<div class="inline-flex border-2 border-gray-asparagus rounded overflow-hidden">
						<button
							@click="layout = 'comfortable'"
							:class="[
								layout === 'comfortable'
									? 'bg-gray-asparagus text-white'
									: 'bg-norway text-heavy-metal hover:bg-gray-100',
								'px-2 py-1 sm:px-3 text-xs sm:text-sm font-medium transition border-r border-gray-asparagus last:border-r-0'
							]">
							Comfortable
						</button>
						<button
							@click="layout = 'condensed'"
							:class="[
								layout === 'condensed'
									? 'bg-gray-asparagus text-white'
									: 'bg-norway text-heavy-metal hover:bg-gray-100',
								'px-2 py-1 sm:px-3 text-xs sm:text-sm font-medium transition'
							]">
							Compact
						</button>
					</div>
				</div>
			</div>
		</div>
	</div>

	<!-- Categories View -->
	<template v-if="viewMode === 'categories'">
		<template v-for="cat in enabledCategories" :key="cat">
			<ItemTable
				v-if="visibleCategories.includes(cat)"
				:collection="filteredGroupedItems[cat] || []"
				:category="cat"
				:categories="enabledCategories"
				:economyConfig="economyConfig"
				:viewMode="viewMode"
				:layout="layout" />
		</template>
		<template v-for="version in uncategorizedVersions" :key="`uncat-${version}`">
			<ItemTable
				v-if="
					user?.email &&
					showUncategorised &&
					filteredUncategorizedItemsByVersion[version]?.length > 0
				"
				:collection="filteredUncategorizedItemsByVersion[version]"
				:category="`Uncategorised ${version}`"
				:categories="enabledCategories"
				:economyConfig="economyConfig"
				:viewMode="viewMode"
				:layout="layout" />
		</template>

		<!-- Empty state for categories view -->
		<div v-if="allVisibleItems.length === 0" class="text-center py-12">
			<div class="text-gray-asparagus text-lg mb-2">No items found</div>
			<div class="text-sm text-gray-500">
				Try adjusting your search terms or category filters
			</div>
		</div>
	</template>

	<!-- List View -->
	<template v-if="viewMode === 'list'">
		<ItemTable
			v-if="allVisibleItems.length > 0"
			:collection="allVisibleItems"
			category="All Items"
			:categories="enabledCategories"
			:economyConfig="economyConfig"
			:viewMode="viewMode"
			:layout="layout" />

		<!-- Empty state for list view -->
		<div v-if="allVisibleItems.length === 0" class="text-center py-12">
			<div class="text-gray-asparagus text-lg mb-2">No items found</div>
			<div class="text-sm text-gray-500">
				Try adjusting your search terms or category filters
			</div>
		</div>
	</template>
</template>

<style scoped>
.checkbox-input {
	@apply w-4 h-4 rounded;
	accent-color: theme('colors.gray-asparagus');
}
</style><|MERGE_RESOLUTION|>--- conflicted
+++ resolved
@@ -702,7 +702,6 @@
 			</button>
 		</div>
 
-		<!-- Customisation Section -->
 		<div class="mb-4">
 			<button
 				@click="toggleEconomySettings"
@@ -763,116 +762,55 @@
 				</p>
 			</div>
 
-<<<<<<< HEAD
-			<!-- Customisation Section -->
-			<div class="mb-4">
-				<button
-					@click="toggleEconomySettings"
-					class="text-gray-asparagus hover:text-heavy-metal underline text-sm">
-					{{ showEconomySettings ? 'Hide customisation' : 'Show customisation' }}
-				</button>
-			</div>
-
-			<!-- Economy Configuration (Collapsible) -->
-			<div
-				v-if="showEconomySettings"
-				class="bg-norway bg-opacity-20 border border-gray-300 rounded p-3 mb-4">
-				<h4 class="text-base font-semibold text-heavy-metal mb-3">Prices</h4>
-
-				<!-- Currency Type Toggle -->
-				<div class="flex items-center gap-4 mb-3">
-					<span class="text-sm font-medium text-heavy-metal">Currency:</span>
-					<div class="inline-flex border-2 border-gray-asparagus rounded overflow-hidden">
-						<button
-							@click="currencyType = 'money'"
-							:class="[
-								currencyType === 'money'
-									? 'bg-gray-asparagus text-white'
-									: 'bg-norway text-heavy-metal hover:bg-gray-100',
-								'px-3 py-1 text-sm font-medium transition border-r border-gray-asparagus last:border-r-0'
-							]">
-							Money
-						</button>
-						<button
-							@click="currencyType = 'diamond'"
-							:class="[
-								currencyType === 'diamond'
-									? 'bg-gray-asparagus text-white'
-									: 'bg-norway text-heavy-metal hover:bg-gray-100',
-								'px-3 py-1 text-sm font-medium transition border-r border-gray-asparagus last:border-r-0'
-							]">
-							Diamond
-						</button>
-					</div>
-
-					<!-- Diamond Conversion Ratio (only show when diamond currency is selected) -->
-					<div v-if="currencyType === 'diamond'" class="flex items-center gap-2">
-						<label
-							for="diamondConversionRatio"
-							class="text-sm font-medium text-heavy-metal whitespace-nowrap">
-							Ratio:
-						</label>
-						<input
-							id="diamondConversionRatio"
-							v-model.number="diamondConversionRatio"
-							type="number"
-							min="1"
-							max="100"
-							step="1"
-							class="border-2 border-gray-asparagus rounded px-2 py-1 w-16 text-sm" />
-						<span class="text-xs text-gray-600">money:diamond</span>
-					</div>
-				</div>
-
-				<div class="flex flex-wrap items-center gap-4 mb-3">
-					<!-- Price Multiplier -->
-					<div class="flex items-center gap-2">
-						<label
-							for="priceMultiplier"
-							class="text-sm font-medium text-heavy-metal whitespace-nowrap">
-							Buy ×
-						</label>
-						<input
-							id="priceMultiplier"
-							v-model.number="priceMultiplier"
-							type="number"
-							min="0.1"
-							max="10"
-							step="0.1"
-							class="border-2 border-gray-asparagus rounded px-2 py-1 w-16 text-sm" />
-					</div>
-
-					<!-- Sell Margin -->
-					<div class="flex items-center gap-2">
-						<label
-							for="sellMargin"
-							class="text-sm font-medium text-heavy-metal whitespace-nowrap">
-							Sell %
-						</label>
-						<input
-							id="sellMargin"
-							v-model.number="sellMarginPercentage"
-							type="number"
-							min="1"
-							max="100"
-							step="1"
-							class="border-2 border-gray-asparagus rounded px-2 py-1 w-16 text-sm" />
-					</div>
-
-					<!-- Reset Button -->
+			<h4 class="text-base font-semibold text-heavy-metal mb-3">Prices</h4>
+
+			<!-- Currency Type Toggle -->
+			<div class="flex items-center gap-4 mb-3">
+				<span class="text-sm font-medium text-heavy-metal">Currency:</span>
+				<div class="inline-flex border-2 border-gray-asparagus rounded overflow-hidden">
 					<button
-						@click="resetEconomyConfig"
-						class="bg-laurel text-white border-2 border-gray-asparagus rounded px-2 py-1 text-sm transition hover:bg-opacity-90">
-						Reset
+						@click="currencyType = 'money'"
+						:class="[
+							currencyType === 'money'
+								? 'bg-gray-asparagus text-white'
+								: 'bg-norway text-heavy-metal hover:bg-gray-100',
+							'px-3 py-1 text-sm font-medium transition border-r border-gray-asparagus last:border-r-0'
+						]">
+						Money
+					</button>
+					<button
+						@click="currencyType = 'diamond'"
+						:class="[
+							currencyType === 'diamond'
+								? 'bg-gray-asparagus text-white'
+								: 'bg-norway text-heavy-metal hover:bg-gray-100',
+							'px-3 py-1 text-sm font-medium transition border-r border-gray-asparagus last:border-r-0'
+						]">
+						Diamond
 					</button>
 				</div>
 
-				<!-- Round to Whole (separate line) -->
-=======
-			<span class="text-sm font-medium text-heavy-metal mb-2 block">Prices:</span>
+				<!-- Diamond Conversion Ratio (only show when diamond currency is selected) -->
+				<div v-if="currencyType === 'diamond'" class="flex items-center gap-2">
+					<label
+						for="diamondConversionRatio"
+						class="text-sm font-medium text-heavy-metal whitespace-nowrap">
+						Ratio:
+					</label>
+					<input
+						id="diamondConversionRatio"
+						v-model.number="diamondConversionRatio"
+						type="number"
+						min="1"
+						max="100"
+						step="1"
+						class="border-2 border-gray-asparagus rounded px-2 py-1 w-16 text-sm" />
+					<span class="text-xs text-gray-600">money:diamond</span>
+				</div>
+			</div>
+
 			<div class="flex flex-wrap items-center gap-4 mb-3">
 				<!-- Price Multiplier -->
->>>>>>> a09d51c7
 				<div class="flex items-center gap-2">
 					<label
 						for="priceMultiplier"
@@ -905,10 +843,9 @@
 						step="1"
 						class="border-2 border-gray-asparagus rounded px-2 py-1 w-16 text-sm" />
 				</div>
-<<<<<<< HEAD
 
 				<!-- Hide Sell Prices -->
-				<div class="flex items-center gap-2 mt-2">
+				<div class="flex items-center gap-2">
 					<input
 						id="hideSellColumns"
 						v-model="hideSellColumns"
@@ -918,9 +855,6 @@
 						Hide sell prices
 					</label>
 				</div>
-			</div>
-=======
->>>>>>> a09d51c7
 
 				<!-- Reset Button -->
 				<button
