--- conflicted
+++ resolved
@@ -208,6 +208,18 @@
 	hideSellColumns: hideSellColumns.value
 }))
 
+// Current settings for the modal
+const currentSettings = computed(() => ({
+	selectedVersion: selectedVersion.value,
+	priceMultiplier: priceMultiplier.value,
+	sellMargin: sellMargin.value,
+	roundToWhole: roundToWhole.value,
+	showZeroPricedItems: showZeroPricedItems.value,
+	currencyType: currencyType.value,
+	diamondConversionRatio: diamondConversionRatio.value,
+	hideSellColumns: hideSellColumns.value
+}))
+
 // Load config from localStorage
 function loadEconomyConfig() {
 	const savedPriceMultiplier = localStorage.getItem('priceMultiplier')
@@ -292,16 +304,6 @@
 	{ deep: true }
 )
 
-// Reset to defaults
-function resetEconomyConfig() {
-	priceMultiplier.value = 1
-	sellMargin.value = 0.3
-	roundToWhole.value = false
-	currencyType.value = 'money'
-	diamondConversionRatio.value = 32
-	hideSellColumns.value = false
-}
-
 const filteredGroupedItems = computed(() => {
 	if (!allItemsCollection.value) return {}
 	const query = searchQuery.value.trim().toLowerCase()
@@ -613,6 +615,9 @@
 	sellMargin.value = settings.sellMargin
 	roundToWhole.value = settings.roundToWhole
 	showZeroPricedItems.value = settings.showZeroPricedItems
+	currencyType.value = settings.currencyType
+	diamondConversionRatio.value = settings.diamondConversionRatio
+	hideSellColumns.value = settings.hideSellColumns
 
 	// Close the modal
 	showSettingsModal.value = false
@@ -746,191 +751,6 @@
 			</button>
 		</div>
 
-<<<<<<< HEAD
-		<div class="mb-4">
-			<button
-				@click="toggleEconomySettings"
-				class="text-gray-asparagus hover:text-heavy-metal underline text-sm flex items-center gap-1">
-				<Cog6ToothIconSolid v-if="showEconomySettings" class="w-4 h-4" />
-				<Cog6ToothIcon v-else class="w-4 h-4" />
-				Settings
-			</button>
-		</div>
-
-		<!-- Economy Configuration (Collapsible) -->
-		<div
-			v-if="showEconomySettings"
-			class="bg-norway bg-opacity-20 border border-gray-300 rounded p-3 mb-4">
-			<!-- Version Filters -->
-			<div v-if="enabledVersions && enabledVersions.length > 0" class="mb-4">
-				<span class="text-sm font-medium text-heavy-metal mb-2 block">
-					Minecraft Version:
-				</span>
-				<!-- Mobile dropdown -->
-				<select
-					v-model="selectedVersion"
-					class="sm:hidden w-full border-2 border-gray-asparagus rounded px-3 py-2 text-sm">
-					<option
-						v-for="version in versions"
-						:key="version"
-						:value="version"
-						:disabled="!enabledVersions.includes(version)">
-						{{ version
-						}}{{ !enabledVersions.includes(version) ? ' (Coming Soon)' : '' }}
-					</option>
-				</select>
-				<!-- Desktop pills -->
-				<div
-					class="hidden sm:inline-flex border-2 border-gray-asparagus rounded overflow-hidden">
-					<button
-						v-for="version in versions"
-						:key="version"
-						@click="selectVersion(version)"
-						:disabled="!enabledVersions.includes(version)"
-						:class="[
-							selectedVersion === version
-								? 'bg-gray-asparagus text-white'
-								: enabledVersions.includes(version)
-								? 'bg-norway text-heavy-metal hover:bg-gray-100'
-								: 'bg-gray-200 text-gray-400 cursor-not-allowed',
-							'px-3 py-1 text-sm font-medium transition border-r border-gray-asparagus last:border-r-0',
-							!enabledVersions.includes(version) ? 'opacity-60' : ''
-						]">
-						{{ version }}
-					</button>
-				</div>
-				<p class="text-xs text-gray-500 mt-1">
-					<span v-if="user?.email && canEditItems">
-						All versions available for admin users
-					</span>
-					<span v-else>Grayed out versions will be available soon</span>
-				</p>
-			</div>
-
-			<h4 class="text-base font-semibold text-heavy-metal mb-3">Prices</h4>
-
-			<!-- Currency Type Toggle -->
-			<div class="flex items-center gap-4 mb-3">
-				<span class="text-sm font-medium text-heavy-metal">Currency:</span>
-				<div class="inline-flex border-2 border-gray-asparagus rounded overflow-hidden">
-					<button
-						@click="currencyType = 'money'"
-						:class="[
-							currencyType === 'money'
-								? 'bg-gray-asparagus text-white'
-								: 'bg-norway text-heavy-metal hover:bg-gray-100',
-							'px-3 py-1 text-sm font-medium transition border-r border-gray-asparagus last:border-r-0'
-						]">
-						Money
-					</button>
-					<button
-						@click="currencyType = 'diamond'"
-						:class="[
-							currencyType === 'diamond'
-								? 'bg-gray-asparagus text-white'
-								: 'bg-norway text-heavy-metal hover:bg-gray-100',
-							'px-3 py-1 text-sm font-medium transition border-r border-gray-asparagus last:border-r-0'
-						]">
-						Diamond
-					</button>
-				</div>
-
-				<!-- Diamond Conversion Ratio (only show when diamond currency is selected) -->
-				<div v-if="currencyType === 'diamond'" class="flex items-center gap-2">
-					<label
-						for="diamondConversionRatio"
-						class="text-sm font-medium text-heavy-metal whitespace-nowrap">
-						Ratio:
-					</label>
-					<input
-						id="diamondConversionRatio"
-						v-model.number="diamondConversionRatio"
-						type="number"
-						min="1"
-						max="100"
-						step="1"
-						class="border-2 border-gray-asparagus rounded px-2 py-1 w-16 text-sm" />
-					<span class="text-xs text-gray-600">money:diamond</span>
-				</div>
-			</div>
-
-			<div class="flex flex-wrap items-center gap-4 mb-3">
-				<!-- Price Multiplier -->
-				<div class="flex items-center gap-2">
-					<label
-						for="priceMultiplier"
-						class="text-sm font-medium text-heavy-metal whitespace-nowrap">
-						Buy ×
-					</label>
-					<input
-						id="priceMultiplier"
-						v-model.number="priceMultiplier"
-						type="number"
-						min="0.1"
-						max="10"
-						step="0.1"
-						class="border-2 border-gray-asparagus rounded px-2 py-1 w-16 text-sm" />
-				</div>
-
-				<!-- Sell Margin -->
-				<div class="flex items-center gap-2">
-					<label
-						for="sellMargin"
-						class="text-sm font-medium text-heavy-metal whitespace-nowrap">
-						Sell %
-					</label>
-					<input
-						id="sellMargin"
-						v-model.number="sellMarginPercentage"
-						type="number"
-						min="1"
-						max="100"
-						step="1"
-						class="border-2 border-gray-asparagus rounded px-2 py-1 w-16 text-sm" />
-				</div>
-
-				<!-- Hide Sell Prices -->
-				<div class="flex items-center gap-2">
-					<input
-						id="hideSellColumns"
-						v-model="hideSellColumns"
-						type="checkbox"
-						class="w-4 h-4" />
-					<label for="hideSellColumns" class="text-sm text-heavy-metal">
-						Hide sell prices
-					</label>
-				</div>
-
-				<!-- Reset Button -->
-				<button
-					@click="resetEconomyConfig"
-					class="bg-laurel text-white border-2 border-gray-asparagus rounded px-2 py-1 text-sm transition hover:bg-opacity-90">
-					Reset
-				</button>
-			</div>
-
-			<!-- Round to Whole (separate line) -->
-			<div class="flex items-center gap-2">
-				<input
-					id="roundToWhole"
-					v-model="roundToWhole"
-					type="checkbox"
-					class="checkbox-input" />
-				<label for="roundToWhole" class="text-sm text-heavy-metal">Round to whole</label>
-			</div>
-
-			<!-- Show Zero Priced Items (admin only) -->
-			<div v-if="canEditItems" class="flex items-center gap-2 mt-2">
-				<input
-					id="showZeroPricedItems"
-					v-model="showZeroPricedItems"
-					type="checkbox"
-					class="checkbox-input" />
-				<label for="showZeroPricedItems" class="text-sm text-heavy-metal">
-					Show zero priced items
-				</label>
-			</div>
-=======
 		<!-- Customisation Section -->
 		<div class="mb-4 flex items-center gap-4">
 			<button @click="openSettingsModal" class="inline-flex items-center btn-secondary pl-3">
@@ -944,7 +764,6 @@
 				<ArrowDownTrayIcon class="w-4 h-4 mr-1.5" />
 				Export price list
 			</button>
->>>>>>> 43d8a715
 		</div>
 
 		<div class="mb-4 text-sm text-gray-asparagus font-medium">
@@ -1077,6 +896,7 @@
 	<!-- Settings Modal -->
 	<SettingsModal
 		:isOpen="showSettingsModal"
+		:currentSettings="currentSettings"
 		@close="closeSettingsModal"
 		@save-settings="handleSaveSettings" />
 </template>
