import { createRouter, createWebHistory } from 'vue-router'
import HomeView from '../views/HomeView.vue'
import { getCurrentUser } from 'vuefire'

const router = createRouter({
	history: createWebHistory(import.meta.env.BASE_URL),
	scrollBehavior(to, from, savedPosition) {
		// If there's a saved position (like when using browser back/forward), use it
		if (savedPosition) {
			return savedPosition
		}
		// If only the query parameters changed (same path), preserve scroll position
		if (to.path === from.path) {
			return false // Don't scroll
		}
		// Otherwise, scroll to top
		return { top: 0 }
	},
	routes: [
		{
			path: '/',
			name: 'home',
			component: HomeView,
			meta: { title: "verzion's economy price guide for Minecraft" }
		},

		{
			path: '/login',
			name: 'login',
			component: () => import('../views/LoginView.vue'),
			meta: { title: "Login - verzion's economy price guide for Minecraft" }
		},
		{
			path: '/profile',
			name: 'profile',
			component: () => import('../views/ProfileView.vue'),
			meta: {
				requiresAuth: true,
				title: "Profile - verzion's economy price guide for Minecraft"
			}
		},
		{
			path: '/admin',
			name: 'admin',
			component: () => import('../views/AdminView.vue'),
			meta: {
				requiresAuth: true,
				title: "Admin Dashboard - verzion's economy price guide for Minecraft"
			}
		},
		{
			path: '/shop-manager',
			name: 'shop-manager',
			component: () => import('../views/ShopManagerView.vue'),
			meta: {
				requiresAuth: true,
				title: "Shop Manager - verzion's economy price guide for Minecraft"
			}
		},
		{
			path: '/add',
			name: 'add',
			component: () => import('../views/AddItemView.vue'),
			meta: {
				requiresAuth: true,
				title: "Add Item - verzion's economy price guide for Minecraft"
			}
		},
		{
			path: '/edit/:id',
			name: 'edit',
			component: () => import('../views/EditItemView.vue'),
			meta: {
				requiresAuth: true,
				title: "Edit Item - verzion's economy price guide for Minecraft"
			}
		},
		{
			path: '/missing-items',
			name: 'missing-items',
			component: () => import('../views/MissingItemsView.vue'),
			meta: {
				requiresAuth: true,
				title: "Missing Items - verzion's economy price guide for Minecraft"
			}
		},
		{
			path: '/bulk-update',
			name: 'bulk-update',
			component: () => import('../views/BulkUpdateItemsView.vue'),
			meta: {
				requiresAuth: true,
				title: "Bulk Update - verzion's economy price guide for Minecraft"
			}
		},
		{
<<<<<<< HEAD
			path: '/recipes',
			name: 'recipes',
			component: () => import('../views/RecipeManagementView.vue'),
			meta: {
				requiresAuth: true,
				title: "Recipe Management - verzion's economy price guide for Minecraft"
=======
			path: '/servers',
			name: 'servers',
			component: () => import('../views/ServersView.vue'),
			meta: {
				requiresAuth: true,
				title: "My Servers - verzion's economy price guide for Minecraft"
			}
		},
		{
			path: '/shops',
			name: 'shops',
			component: () => import('../views/ShopsView.vue'),
			meta: {
				requiresAuth: true,
				title: "My Shops - verzion's economy price guide for Minecraft"
			}
		},
		{
			path: '/shop-items',
			name: 'shop-items',
			component: () => import('../views/ShopItemsView.vue'),
			meta: {
				requiresAuth: true,
				title: "Shop Items - verzion's economy price guide for Minecraft"
			}
		},
		{
			path: '/market-overview',
			name: 'market-overview',
			component: () => import('../views/MarketOverviewView.vue'),
			meta: {
				requiresAuth: true,
				title: "Market Overview - verzion's economy price guide for Minecraft"
>>>>>>> 26ea6bba
			}
		},
		{
			path: '/updates',
			name: 'updates',
			component: () => import('../views/UpdatesView.vue'),
			meta: { title: "Updates and Roadmap - verzion's economy price guide for Minecraft" }
		},
		{
			path: '/privacy-policy',
			name: 'privacy-policy',
			component: () => import('../views/PrivacyPolicyView.vue'),
			meta: { title: "Privacy Policy - verzion's economy price guide for Minecraft" }
		},
		{
			path: '/cookie-policy',
			name: 'cookie-policy',
			component: () => import('../views/CookiePolicyView.vue'),
			meta: { title: "Cookie Policy - verzion's economy price guide for Minecraft" }
		},
		{
			path: '/terms-of-use',
			name: 'terms-of-use',
			component: () => import('../views/TermsOfUseView.vue'),
			meta: { title: "Terms of Use - verzion's economy price guide for Minecraft" }
		}
	]
})

router.beforeEach(async (to, from, next) => {
	// Update document title based on route meta
	if (to.meta.title) {
		document.title = to.meta.title
	}

	// Check authentication
	if (to.meta.requiresAuth) {
		const user = await getCurrentUser()
		if (!user) {
			return next({ path: '/login', query: { redirect: to.fullPath } })
		}
	}
	next()
})

export default router<|MERGE_RESOLUTION|>--- conflicted
+++ resolved
@@ -94,14 +94,6 @@
 			}
 		},
 		{
-<<<<<<< HEAD
-			path: '/recipes',
-			name: 'recipes',
-			component: () => import('../views/RecipeManagementView.vue'),
-			meta: {
-				requiresAuth: true,
-				title: "Recipe Management - verzion's economy price guide for Minecraft"
-=======
 			path: '/servers',
 			name: 'servers',
 			component: () => import('../views/ServersView.vue'),
@@ -135,7 +127,15 @@
 			meta: {
 				requiresAuth: true,
 				title: "Market Overview - verzion's economy price guide for Minecraft"
->>>>>>> 26ea6bba
+			}
+		},
+		{
+			path: '/recipes',
+			name: 'recipes',
+			component: () => import('../views/RecipeManagementView.vue'),
+			meta: {
+				requiresAuth: true,
+				title: "Recipe Management - verzion's economy price guide for Minecraft"
 			}
 		},
 		{
