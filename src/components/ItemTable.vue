<script setup>
import { useFirestore } from 'vuefire'
import { useRoute, RouterLink } from 'vue-router'
import { doc, deleteDoc } from 'firebase/firestore'
import {
	buyUnitPrice,
	sellUnitPrice,
	buyStackPrice,
	sellStackPrice,
	buyUnitPriceWithCurrency,
	sellUnitPriceWithCurrency,
	buyStackPriceWithCurrency,
	sellStackPriceWithCurrency,
	getEffectivePrice,
	findDiamondRecipeItems,
	formatDiamondPrice
} from '../utils/pricing.js'
import { useAdmin } from '../utils/admin.js'
import { getImageUrl } from '../utils/image.js'
import { computed, ref, watch } from 'vue'
import { Squares2X2Icon } from '@heroicons/vue/16/solid'

const { user, canEditItems } = useAdmin()
const db = useFirestore()
const route = useRoute()

// Sorting state
const sortField = ref('')
const sortDirection = ref('asc') // 'asc' or 'desc'

const props = defineProps({
	collection: {
		type: Object
	},
	category: {
		type: String
	},
	categories: {
		type: Array
	},
	economyConfig: {
		type: Object
	},
	viewMode: {
		type: String,
		default: 'categories'
	},
	layout: {
		type: String,
		default: 'comfortable'
	}
})

// Use computed properties to stay reactive to prop changes
const priceMultiplier = computed(() => props.economyConfig.priceMultiplier)
const sellMargin = computed(() => props.economyConfig.sellMargin)
const roundToWhole = computed(() => props.economyConfig.roundToWhole)
const currentVersion = computed(() => props.economyConfig.version || '1.18')
const currencyType = computed(() => props.economyConfig.currencyType || 'money')
const diamondConversionRatio = computed(() => props.economyConfig.diamondConversionRatio || 32)
const showSellColumns = computed(() => !props.economyConfig.hideSellColumns) // Show sell columns when not hidden

// Check if sorting is enabled (only in list view)
const sortingEnabled = computed(() => props.viewMode === 'list')

// Sorted collection
const sortedCollection = computed(() => {
	if (!props.collection || !sortingEnabled.value || !sortField.value) {
		return props.collection
	}

	return [...props.collection].sort((a, b) => {
		let valueA, valueB

		if (sortField.value === 'name') {
			valueA = a.name?.toLowerCase() || ''
			valueB = b.name?.toLowerCase() || ''
			const comparison = valueA.localeCompare(valueB)
			return sortDirection.value === 'asc' ? comparison : -comparison
		}

		if (sortField.value === 'buy') {
			// Calculate buy prices for comparison using effective price in money
			const versionKey = currentVersion.value.replace('.', '_')
			valueA = getEffectivePrice(a, versionKey) * (priceMultiplier.value || 1)
			valueB = getEffectivePrice(b, versionKey) * (priceMultiplier.value || 1)
			const comparison = valueA - valueB
			return sortDirection.value === 'asc' ? comparison : -comparison
		}

		return 0
	})
})

// Compute a map of material_id to diamond recipe price for the current version
const diamondRecipePriceMap = computed(() => {
	if (currencyType.value !== 'diamond') return {}
	const versionKey = currentVersion.value.replace('.', '_')
	const { items } = findDiamondRecipeItems(props.collection, versionKey)
	const map = {}
	for (const item of items) {
		map[item.material_id] = item.diamondPrice
	}
	return map
})

// Helper function to get the correct price for display
function getDisplayPrice(item) {
	if (
		currencyType.value === 'diamond' &&
		diamondRecipePriceMap.value[item.material_id] !== undefined
	) {
		return diamondRecipePriceMap.value[item.material_id]
	}
	return getItemEffectivePrice(item)
}

// Helper functions for diamond recipe items (no conversion needed)
function formatDiamondRecipePrice(price, priceMultiplier) {
	const calculatedPrice = price * priceMultiplier
	return formatDiamondPrice(calculatedPrice)
}

function formatDiamondRecipeStackPrice(price, stack, priceMultiplier) {
	const calculatedPrice = price * stack * priceMultiplier
	return formatDiamondPrice(calculatedPrice)
}

function formatDiamondRecipeSellPrice(price, priceMultiplier, sellMargin) {
	const calculatedPrice = price * priceMultiplier * sellMargin
	return formatDiamondPrice(calculatedPrice)
}

function formatDiamondRecipeSellStackPrice(price, stack, priceMultiplier, sellMargin) {
	const calculatedPrice = price * stack * priceMultiplier * sellMargin
	return formatDiamondPrice(calculatedPrice)
}

// Helper function to check if item is a diamond recipe item
function isDiamondRecipeItem(item) {
	return (
		currencyType.value === 'diamond' &&
		diamondRecipePriceMap.value[item.material_id] !== undefined
	)
}

// Watch for view mode changes and reset/set sorting accordingly
watch(
	() => props.viewMode,
	(newMode) => {
		if (newMode === 'list') {
			// Enable default sorting in list view
			sortField.value = 'name'
			sortDirection.value = 'asc'
		} else {
			// Disable sorting in category view
			sortField.value = ''
		}
	},
	{ immediate: true }
)

// Toggle sort function (only works when sorting is enabled)
function toggleSort(field) {
	if (!sortingEnabled.value) return

	if (sortField.value === field) {
		sortDirection.value = sortDirection.value === 'asc' ? 'desc' : 'asc'
	} else {
		sortField.value = field
		sortDirection.value = 'asc'
	}
}

// Create the redirect URL with current query parameters
function getEditLinkQuery() {
	// Use the current route's query object directly to avoid double-encoding
	const queryString = new URLSearchParams(route.query).toString()
	const redirectPath = route.path + (queryString ? `?${queryString}` : '')
	return {
		redirect: redirectPath
	}
}

async function deleteItem(itemId) {
	if (confirm('Are you sure you want to delete this item?')) {
		await deleteDoc(doc(db, 'items', itemId))
	}
}

// Helper function to get effective price for template use
function getItemEffectivePrice(item) {
	const versionKey = currentVersion.value.replace('.', '_')
	return getEffectivePrice(item, versionKey)
}
</script>

<template>
	<table
		v-if="collection.length > 0"
		class="w-full table-auto"
		:class="{ 'table-condensed': layout === 'condensed' }">
		<caption :id="category == 'ores' ? 'ores' : ''">
			{{ category }}
			({{ sortedCollection.length }})
		</caption>
		<thead>
			<tr>
				<th rowspan="2" class="hidden">Material ID</th>
				<th
					rowspan="2"
					:class="[sortingEnabled ? 'cursor-pointer hover:bg-opacity-80 transition' : '']"
					@click="sortingEnabled ? toggleSort('name') : null">
					<div v-if="sortingEnabled" class="flex items-center justify-center gap-1">
						<span>Item/Block Name</span>
						<span class="text-xs">
							<span v-if="sortField === 'name' && sortDirection === 'asc'">▲</span>
							<span v-else-if="sortField === 'name' && sortDirection === 'desc'">
								▼
							</span>
							<span v-else class="opacity-50">▲▼</span>
						</span>
					</div>
					<span v-else>Item/Block Name</span>
				</th>
				<th rowspan="2"></th>
<<<<<<< HEAD
				<th :colspan="showSellColumns ? 2 : 1">Unit Price</th>
				<th :colspan="showSellColumns ? 2 : 1">Stack Price</th>
=======
				<th colspan="2">
					<span class="hidden min-[330px]:inline">Unit Price</span>
					<span class="min-[330px]:hidden">Unit</span>
				</th>
				<th colspan="2">
					<span class="hidden min-[330px]:inline">Stack Price</span>
					<span class="min-[330px]:hidden">Stack</span>
				</th>
>>>>>>> 43d8a715
				<th rowspan="2" v-if="canEditItems">Actions</th>
			</tr>
			<tr>
				<th
					:class="[sortingEnabled ? 'cursor-pointer hover:bg-opacity-80 transition' : '']"
					@click="sortingEnabled ? toggleSort('buy') : null">
					<div v-if="sortingEnabled" class="flex items-center justify-center gap-1">
						<span>Buy</span>
						<span class="text-xs">
							<span v-if="sortField === 'buy' && sortDirection === 'asc'">▲</span>
							<span v-else-if="sortField === 'buy' && sortDirection === 'desc'">
								▼
							</span>
							<span v-else class="opacity-50">▲▼</span>
						</span>
					</div>
					<span v-else>Buy</span>
				</th>
				<th v-if="showSellColumns">Sell</th>
				<th>Buy</th>
				<th v-if="showSellColumns">Sell</th>
			</tr>
		</thead>
		<tbody>
			<tr v-for="item in sortedCollection" :key="item.id">
				<td class="hidden">{{ item.material_id }}</td>
				<th width="50%" class="text-left">
					<div class="flex items-center gap-1">
						<a
							:href="
								item.url && item.url.trim() !== ''
									? item.url
									: `https://minecraft.fandom.com/wiki/${item.material_id}`
							"
							target="_blank"
							class="font-normal hover:text-gray-asparagus hover:underline">
							{{ item.name }}
						</a>
						<span
							v-if="item.pricing_type === 'dynamic'"
							class="text-laurel text-xs cursor-help ml-auto"
							title="Dynamic pricing - calculated from recipe ingredients">
							<Squares2X2Icon class="w-3 h-3 sm:w-4 sm:h-4" />
						</span>
					</div>
				</th>
				<td width="5%">
					<img
						:src="getImageUrl(item.image)"
						:alt="item.name"
						loading="lazy"
						decoding="async"
						fetchpriority="low"
						:class="
							layout === 'condensed'
								? 'max-w-[20px] lg:max-w-[30px]'
								: 'max-w-[30px] lg:max-w-[50px]'
						" />
				</td>
				<td class="text-center">
					{{
						isDiamondRecipeItem(item)
							? formatDiamondRecipePrice(getDisplayPrice(item), priceMultiplier)
							: buyUnitPriceWithCurrency(
									getDisplayPrice(item),
									priceMultiplier,
									currencyType,
									roundToWhole
							  )
					}}
				</td>

				<td v-if="showSellColumns" class="text-center">
					{{
						isDiamondRecipeItem(item)
							? formatDiamondRecipeSellPrice(
									getDisplayPrice(item),
									priceMultiplier,
									sellMargin
							  )
							: sellUnitPriceWithCurrency(
									getDisplayPrice(item),
									priceMultiplier,
									sellMargin,
									currencyType,
									roundToWhole
							  )
					}}
				</td>

				<td class="text-center">
					{{
						isDiamondRecipeItem(item)
							? formatDiamondRecipeStackPrice(
									getDisplayPrice(item),
									item.stack,
									priceMultiplier
							  )
							: buyStackPriceWithCurrency(
									getDisplayPrice(item),
									item.stack,
									priceMultiplier,
									currencyType,
									roundToWhole
							  )
					}}
				</td>
				<td v-if="showSellColumns" class="text-center">
					{{
						isDiamondRecipeItem(item)
							? formatDiamondRecipeSellStackPrice(
									getDisplayPrice(item),
									item.stack,
									priceMultiplier,
									sellMargin
							  )
							: sellStackPriceWithCurrency(
									getDisplayPrice(item),
									item.stack,
									priceMultiplier,
									sellMargin,
									currencyType,
									roundToWhole
							  )
					}}
				</td>
				<td v-if="canEditItems">
					<RouterLink
						:to="{ path: `/edit/${item.id}`, query: getEditLinkQuery() }"
						class="text-gray-asparagus underline hover:text-heavy-metal px-1 py-0">
						Edit
					</RouterLink>
					<span class="mx-1">|</span>
					<a
						href="#"
						@click.prevent="deleteItem(item.id)"
						class="text-red-600 underline hover:text-red-800 px-1 py-0">
						Delete
					</a>
				</td>
			</tr>
		</tbody>
	</table>
</template>

<style lang="scss" scoped>
nav {
	@apply bg-norway border-x-2 border-white border-b-4 py-1 sm:py-2 px-3 sm:px-4 flex justify-between;
	a {
		@apply text-heavy-metal text-sm sm:text-base font-bold capitalize underline;
	}
}

caption {
	@apply bg-gray-asparagus text-white text-base sm:text-xl capitalize font-bold py-2 sm:py-5 border-2 border-white border-b-0;
}

thead th {
	@apply bg-gray-asparagus text-norway;
}

tbody {
	th,
	td {
		@apply bg-norway;
	}
}

th,
td {
	@apply text-sm sm:text-base border-2 border-white px-1 sm:px-3 py-0.5 sm:py-1;
}

// Condensed table styles
.table-condensed {
	caption {
		@apply py-1 sm:py-2 text-sm sm:text-base;
	}

	th,
	td {
		@apply text-xs sm:text-sm px-1 sm:px-2 py-0.5;
	}

	th {
		@apply font-medium;
	}

	tbody tr {
		@apply leading-tight;
	}
}
</style><|MERGE_RESOLUTION|>--- conflicted
+++ resolved
@@ -224,19 +224,14 @@
 					<span v-else>Item/Block Name</span>
 				</th>
 				<th rowspan="2"></th>
-<<<<<<< HEAD
-				<th :colspan="showSellColumns ? 2 : 1">Unit Price</th>
-				<th :colspan="showSellColumns ? 2 : 1">Stack Price</th>
-=======
-				<th colspan="2">
+				<th :colspan="showSellColumns ? 2 : 1">
 					<span class="hidden min-[330px]:inline">Unit Price</span>
 					<span class="min-[330px]:hidden">Unit</span>
 				</th>
-				<th colspan="2">
+				<th :colspan="showSellColumns ? 2 : 1">
 					<span class="hidden min-[330px]:inline">Stack Price</span>
 					<span class="min-[330px]:hidden">Stack</span>
 				</th>
->>>>>>> 43d8a715
 				<th rowspan="2" v-if="canEditItems">Actions</th>
 			</tr>
 			<tr>
