--- conflicted
+++ resolved
@@ -209,23 +209,6 @@
 
 	<!-- Shop Manager Subnav (Desktop Only) -->
 	<nav
-<<<<<<< HEAD
-		v-if="activeMainNav === 'shop-manager' && user?.email && user?.emailVerified"
-		class="bg-gray-700 text-white px-4 py-2 flex gap-4 items-center border-t border-gray-600">
-		<RouterLink class="hover:underline" active-class="underline" to="/shop-manager">
-			Dashboard
-		</RouterLink>
-		<RouterLink class="hover:underline" active-class="underline" to="/market-overview">
-			Market Overview
-		</RouterLink>
-		<RouterLink class="hover:underline" active-class="underline" to="/shop-items">
-			Shop Items
-		</RouterLink>
-		<RouterLink class="hover:underline" active-class="underline" to="/shops">Shops</RouterLink>
-		<RouterLink class="hover:underline" active-class="underline" to="/servers">
-			Servers
-		</RouterLink>
-=======
 		v-if="activeMainNav === 'shop-manager' && user?.email"
 		class="bg-gray-700 text-white border-t border-gray-600 hidden sm:block">
 		<!-- Mobile: Collapsible layout -->
@@ -295,6 +278,5 @@
 				Servers
 			</RouterLink>
 		</div>
->>>>>>> aeb89e30
 	</nav>
 </template>